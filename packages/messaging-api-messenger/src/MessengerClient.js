import querystring from 'querystring';

import axios from 'axios';
import invariant from 'invariant';

import type {
  UserID,
  Recipient,
  AttachmentPayload,
  Attachment,
  TextOrAttachment,
  Message,
  SendOption,
  TemplateButton,
  MenuItem,
  GreetingConfig,
  TemplateElement,
  QuickReply,
  SenderAction,
  User,
  OpenGraphElement,
  ReceiptAttributes,
  AirlineBoardingPassAttributes,
  AirlineCheckinAttributes,
  AirlineItineraryAttributes,
  AirlineFlightUpdateAttributes,
  PersistentMenu,
  MessengerProfile,
  MessengerProfileResponse,
  MutationSuccessResponse,
  SendMessageSucessResponse,
  SendSenderActionResponse,
  MessageTag,
  MessageTagResponse,
} from './MessengerTypes';

type Axios = {
  get: Function,
  post: Function,
  put: Function,
  path: Function,
  delete: Function,
};

export default class MessengerClient {
  static connect = (
    accessToken: string,
    version?: string = 'v2.10'
  ): MessengerClient => new MessengerClient(accessToken, version);

  _accessToken: string;
  _http: Axios;

  constructor(accessToken: string, version?: string = 'v2.10') {
    this._accessToken = accessToken;
    this._http = axios.create({
      baseURL: `https://graph.facebook.com/${version}/`,
      headers: { 'Content-Type': 'application/json' },
    });
  }

  getHTTPClient: () => Axios = () => this._http;

  /**
   * Get User Profile
   *
   * https://www.quora.com/How-connect-Facebook-user-id-to-sender-id-in-the-Facebook-messenger-platform
   * first_name, last_name, profile_pic, locale, timezone, gender
   */
  getUserProfile = (userId: string): Promise<User> =>
    this._http
      .get(`/${userId}?access_token=${this._accessToken}`)
      .then(res => res.data);

  /**
   * Messenger Profile
   *
   * https://developers.facebook.com/docs/messenger-platform/messenger-profile
   */
  getMessengerProfile = (
    fields: Array<string>
  ): Promise<MessengerProfileResponse> =>
    this._http
      .get(
        `/me/messenger_profile?fields=${fields.join(',')}&access_token=${this
          ._accessToken}`
      )
      .then(res => res.data.data);

  setMessengerProfile = (
    profile: MessengerProfile
  ): Promise<MutationSuccessResponse> =>
    this._http
      .post(`/me/messenger_profile?access_token=${this._accessToken}`, profile)
      .then(res => res.data);

  deleteMessengerProfile = (
    fields: Array<string>
  ): Promise<MutationSuccessResponse> =>
    this._http
      .delete(`/me/messenger_profile?access_token=${this._accessToken}`, {
        data: {
          fields,
        },
      })
      .then(res => res.data);

  /**
   * Get Started Button
   *
   * https://developers.facebook.com/docs/messenger-platform/messenger-profile/get-started-button
   */
  getGetStartedButton = (): Promise<MessengerProfileResponse> =>
    this.getMessengerProfile(['get_started']).then(res => res[0].get_started);

  setGetStartedButton = (payload: string): Promise<MutationSuccessResponse> =>
    this.setMessengerProfile({
      get_started: {
        payload,
      },
    });

  deleteGetStartedButton = (): Promise<MutationSuccessResponse> =>
    this.deleteMessengerProfile(['get_started']);

  /**
   * Persistent Menu
   *
   * https://developers.facebook.com/docs/messenger-platform/messenger-profile/persistent-menu
   */
  getPersistentMenu = (): Promise<MessengerProfileResponse> =>
    this.getMessengerProfile(['persistent_menu']).then(
      res => res[0].persistent_menu
    );

  setPersistentMenu = (
    menuItems: Array<MenuItem> | PersistentMenu,
    { composerInputDisabled = false }: { composerInputDisabled: boolean } = {}
  ): Promise<MutationSuccessResponse> => {
    // menuItems is in type PersistentMenu
    if (menuItems.some(item => item.locale === 'default')) {
      return this.setMessengerProfile({
        persistent_menu: menuItems,
      });
    }

    // menuItems is in type Array<MenuItem>
    return this.setMessengerProfile({
      persistent_menu: [
        {
          locale: 'default',
          composer_input_disabled: composerInputDisabled,
          call_to_actions: menuItems,
        },
      ],
    });
  };

  deletePersistentMenu = (): Promise<MutationSuccessResponse> =>
    this.deleteMessengerProfile(['persistent_menu']);

  /**
   * Greeting Text
   *
   * https://developers.facebook.com/docs/messenger-platform/messenger-profile/greeting-text
   */
  getGreetingText = (): Promise<MessengerProfileResponse> =>
    this.getMessengerProfile(['greeting']).then(res => res[0].greeting);

  setGreetingText = (
    greeting: string | Array<GreetingConfig>
  ): Promise<MutationSuccessResponse> => {
    if (typeof greeting === 'string') {
      return this.setMessengerProfile({
        greeting: [
          {
            locale: 'default',
            text: greeting,
          },
        ],
      });
    }

    return this.setMessengerProfile({
      greeting,
    });
  };

  deleteGreetingText = (): Promise<MutationSuccessResponse> =>
    this.deleteMessengerProfile(['greeting']);

  /**
   * Domain Whitelist
   *
   * https://developers.facebook.com/docs/messenger-platform/messenger-profile/domain-whitelisting
   */
  getDomainWhitelist = (): Promise<MessengerProfileResponse> =>
    this.getMessengerProfile(['whitelisted_domains']).then(
      res => res[0].whitelisted_domains
    );

  setDomainWhitelist = (
    domains: Array<string>
  ): Promise<MutationSuccessResponse> =>
    this.setMessengerProfile({
      whitelisted_domains: domains,
    });

  deleteDomainWhitelist = (): Promise<MutationSuccessResponse> =>
    this.deleteMessengerProfile(['whitelisted_domains']);

  /**
   * Account Linking URL
   *
   * https://developers.facebook.com/docs/messenger-platform/messenger-profile/account-linking-url
   */
  getAccountLinkingURL = (): Promise<MessengerProfileResponse> =>
    this.getMessengerProfile(['account_linking_url']).then(res => res[0]);

  setAccountLinkingURL = (url: string): Promise<MutationSuccessResponse> =>
    this.setMessengerProfile({
      account_linking_url: url,
    });

  deleteAccountLinkingURL = (): Promise<MutationSuccessResponse> =>
    this.deleteMessengerProfile(['account_linking_url']);

  /**
   * Payment Settings
   *
   * https://developers.facebook.com/docs/messenger-platform/messenger-profile/payment-settings
   */
  getPaymentSettings = (): Promise<MessengerProfileResponse> =>
    this.getMessengerProfile(['payment_settings']).then(res => res[0]);

  setPaymentPrivacyPolicyURL = (
    url: string
  ): Promise<MutationSuccessResponse> =>
    this.setMessengerProfile({
      payment_settings: {
        privacy_url: url,
      },
    });

  setPaymentPublicKey = (key: string): Promise<MutationSuccessResponse> =>
    this.setMessengerProfile({
      payment_settings: {
        public_key: key,
      },
    });

  setPaymentTestUsers = (
    users: Array<string>
  ): Promise<MutationSuccessResponse> =>
    this.setMessengerProfile({
      payment_settings: {
        test_users: users,
      },
    });

  deletePaymentSettings = (): Promise<MutationSuccessResponse> =>
    this.deleteMessengerProfile(['payment_settings']);

  /**
   * Target Audience
   *
   * https://developers.facebook.com/docs/messenger-platform/messenger-profile/target-audience
   */
  getTargetAudience = (): Promise<MessengerProfileResponse> =>
    this.getMessengerProfile(['target_audience']).then(res => res[0]);

  setTargetAudience = (
    type: string,
    whitelist: ?Array<string> = [],
    blacklist: ?Array<string> = []
  ): Promise<MutationSuccessResponse> =>
    this.setMessengerProfile({
      target_audience: {
        audience_type: type,
        countries: {
          whitelist,
          blacklist,
        },
      },
    });

  deleteTargetAudience = (): Promise<MutationSuccessResponse> =>
    this.deleteMessengerProfile(['target_audience']);

  /**
   * Chat Extension Home URL
   *
   * https://developers.facebook.com/docs/messenger-platform/messenger-profile/home-url
   */
  getChatExtensionHomeURL = (): Promise<MessengerProfileResponse> =>
    this.getMessengerProfile(['home_url']).then(res => res[0]);

  setChatExtensionHomeURL = (
    url: string,
    {
      webview_height_ratio,
      webview_share_button,
      in_test,
    }: {
      webview_height_ratio: string,
      webview_share_button?: string,
      in_test: boolean,
    }
  ): Promise<MutationSuccessResponse> =>
    this.setMessengerProfile({
      home_url: {
        url,
        webview_height_ratio,
        in_test,
        webview_share_button,
      },
    });

  deleteChatExtensionHomeURL = (): Promise<MutationSuccessResponse> =>
    this.deleteMessengerProfile(['home_url']);

  /**
   * Message tags
   *
   * https://developers.facebook.com/docs/messenger-platform/send-api-reference/tags/
   */
  getMessageTags = (): Promise<MessageTagResponse> =>
    this._http
      .get(`/page_message_tags?access_token=${this._accessToken}`)
      .then(res => res.data.data);

  /**
   * Send API
   *
   * https://developers.facebook.com/docs/messenger-platform/send-api-reference
   */
  // TODO: body flowtype
  sendRawBody = (body: Object): Promise<SendMessageSucessResponse> =>
    this._http
      .post(`/me/messages?access_token=${this._accessToken}`, body)
      .then(res => res.data);

  send = (
    idOrRecipient: UserID | Recipient,
    message: Message,
    options?: SendOption
  ): Promise<SendMessageSucessResponse> => {
    const recipient =
      typeof idOrRecipient === 'string'
        ? {
            id: idOrRecipient,
          }
        : idOrRecipient;
    return this.sendRawBody({
      recipient,
      message,
      ...options,
    });
  };

  /**
   * Content Types
   *
   * https://developers.facebook.com/docs/messenger-platform/send-api-reference/contenttypes
   */
  sendAttachment = (
    recipient: UserID | Recipient,
    attachment: Attachment,
    options?: SendOption
  ): Promise<SendMessageSucessResponse> =>
    this.send(recipient, { attachment }, options);

  sendText = (
    recipient: UserID | Recipient,
    text: string,
    options?: SendOption
  ): Promise<SendMessageSucessResponse> =>
    this.send(recipient, { text }, options);

  sendIssueResolutionText = (
    recipient: UserID | Recipient,
    text: string
  ): Promise<SendMessageSucessResponse> =>
    this.sendText(recipient, text, { tag: 'ISSUE_RESOLUTION' });

  // TODO: support formdata fileupload?
  sendAudio = (
    recipient: UserID | Recipient,
    url: string
  ): Promise<SendMessageSucessResponse> =>
<<<<<<< HEAD
    this.sendAttachment(recipient, {
      type: 'audio', // eslint-disable-line
=======
    this.sendAttachment(recipientId, {
      type: 'audio',
>>>>>>> 400ade0c
      payload: {
        url,
      },
    });

  // TODO: support formdata fileupload?
  sendImage = (
    recipient: UserID | Recipient,
    url: string
  ): Promise<SendMessageSucessResponse> =>
    this.sendAttachment(recipient, {
      type: 'image',
      payload: {
        url,
      },
    });

  // TODO: support formdata fileupload?
  sendVideo = (
    recipient: UserID | Recipient,
    url: string
  ): Promise<SendMessageSucessResponse> =>
    this.sendAttachment(recipient, {
      type: 'video',
      payload: {
        url,
      },
    });

  // TODO: support formdata fileupload?
  sendFile = (
    recipient: UserID | Recipient,
    url: string
  ): Promise<SendMessageSucessResponse> =>
    this.sendAttachment(recipient, {
      type: 'file',
      payload: {
        url,
      },
    });

  /**
   * Templates
   *
   * https://developers.facebook.com/docs/messenger-platform/send-api-reference/templates
   */
  sendTemplate = (
    recipient: UserID | Recipient,
    payload: AttachmentPayload,
    options?: SendOption
  ): Promise<SendMessageSucessResponse> =>
    this.sendAttachment(
      recipient,
      {
        type: 'template',
        payload,
      },
      options
    );

  // https://developers.facebook.com/docs/messenger-platform/send-api-reference/button-template
  sendButtonTemplate = (
    recipient: UserID | Recipient,
    text: string,
    buttons: Array<TemplateButton>
  ): Promise<SendMessageSucessResponse> =>
    this.sendTemplate(recipient, {
      template_type: 'button',
      text,
      buttons,
    });

  // https://developers.facebook.com/docs/messenger-platform/send-api-reference/generic-template
  sendGenericTemplate = (
    recipient: UserID | Recipient,
    elements: Array<TemplateElement>,
    ratio: string = 'horizontal',
    options?: SendOption
  ): Promise<SendMessageSucessResponse> =>
    this.sendTemplate(
      recipient,
      {
        template_type: 'generic',
        elements,
        image_aspect_ratio: ratio, // FIXME rename to image_aspect_ratio?
      },
      options
    );

  // https://developers.facebook.com/docs/messenger-platform/send-api-reference/tags/
  sendTaggedTemplate = (
    recipient: UserID | Recipient,
    elements: Array<TemplateElement>,
    tag: MessageTag,
    ratio: string = 'horizontal'
  ): Promise<SendMessageSucessResponse> =>
    this.sendGenericTemplate(recipient, elements, ratio, { tag });

  sendShippingUpdateTemplate = (
    recipient: UserID | Recipient,
    elements: Array<TemplateElement>,
    ratio: string = 'horizontal'
  ): Promise<SendMessageSucessResponse> =>
    this.sendTaggedTemplate(recipient, elements, 'SHIPPING_UPDATE', ratio);

  sendReservationUpdateTemplate = (
    recipient: UserID | Recipient,
    elements: Array<TemplateElement>,
    ratio: string = 'horizontal'
  ): Promise<SendMessageSucessResponse> =>
    this.sendTaggedTemplate(recipient, elements, 'RESERVATION_UPDATE', ratio);

  sendIssueResolutionTemplate = (
    recipient: UserID | Recipient,
    elements: Array<TemplateElement>,
    ratio: string = 'horizontal'
  ): Promise<SendMessageSucessResponse> =>
    this.sendTaggedTemplate(recipient, elements, 'ISSUE_RESOLUTION', ratio);

  sendAppointmentUpdateTemplate = (
    recipient: UserID | Recipient,
    elements: Array<TemplateElement>,
    ratio: string = 'horizontal'
  ): Promise<SendMessageSucessResponse> =>
    this.sendTaggedTemplate(recipient, elements, 'APPOINTMENT_UPDATE', ratio);

  sendGameEventTemplate = (
    recipient: UserID | Recipient,
    elements: Array<TemplateElement>,
    ratio: string = 'horizontal'
  ): Promise<SendMessageSucessResponse> =>
    this.sendTaggedTemplate(recipient, elements, 'GAME_EVENT', ratio);

  sendTransportationUpdateTemplate = (
    recipient: UserID | Recipient,
    elements: Array<TemplateElement>,
    ratio: string = 'horizontal'
  ): Promise<SendMessageSucessResponse> =>
    this.sendTaggedTemplate(
      recipient,
      elements,
      'TRANSPORTATION_UPDATE',
      ratio
    );

  sendFeatureFunctionalityUpdateTemplate = (
    recipient: UserID | Recipient,
    elements: Array<TemplateElement>,
    ratio: string = 'horizontal'
  ): Promise<SendMessageSucessResponse> =>
    this.sendTaggedTemplate(
      recipient,
      elements,
      'FEATURE_FUNCTIONALITY_UPDATE',
      ratio
    );

  sendTicketUpdateTemplate = (
    recipient: UserID | Recipient,
    elements: Array<TemplateElement>,
    ratio: string = 'horizontal'
  ): Promise<SendMessageSucessResponse> =>
    this.sendTaggedTemplate(recipient, elements, 'TICKET_UPDATE', ratio);

  // https://developers.facebook.com/docs/messenger-platform/send-api-reference/list-template
  sendListTemplate = (
    recipient: UserID | Recipient,
    elements: Array<TemplateElement>,
    buttons: Array<TemplateButton>,
    topElementStyle: string = 'large'
  ): Promise<SendMessageSucessResponse> =>
    this.sendTemplate(recipient, {
      template_type: 'list',
      elements,
      buttons,
      top_element_style: topElementStyle,
    });

  // https://developers.facebook.com/docs/messenger-platform/open-graph-template
  sendOpenGraphTemplate = (
    recipient: UserID | Recipient,
    elements: Array<OpenGraphElement>
  ): Promise<SendMessageSucessResponse> =>
    this.sendTemplate(recipient, {
      template_type: 'open_graph',
      elements,
    });

  // https://developers.facebook.com/docs/messenger-platform/send-api-reference/receipt-template
  sendReceiptTemplate = (
    recipient: UserID | Recipient,
    attrs: ReceiptAttributes
  ): Promise<SendMessageSucessResponse> =>
    this.sendTemplate(recipient, {
      template_type: 'receipt',
      ...attrs,
    });

  // https://developers.facebook.com/docs/messenger-platform/send-api-reference/airline-boardingpass-template
  sendAirlineBoardingPassTemplate = (
    recipient: UserID | Recipient,
    attrs: AirlineBoardingPassAttributes
  ): Promise<SendMessageSucessResponse> =>
    this.sendTemplate(recipient, {
      template_type: 'airline_boardingpass',
      ...attrs,
    });

  // https://developers.facebook.com/docs/messenger-platform/send-api-reference/airline-checkin-template
  sendAirlineCheckinTemplate = (
    recipient: UserID | Recipient,
    attrs: AirlineCheckinAttributes
  ): Promise<SendMessageSucessResponse> =>
    this.sendTemplate(recipient, {
      template_type: 'airline_checkin',
      ...attrs,
    });

  // https://developers.facebook.com/docs/messenger-platform/send-api-reference/airline-itinerary-template
  sendAirlineItineraryTemplate = (
    recipient: UserID | Recipient,
    attrs: AirlineItineraryAttributes
  ): Promise<SendMessageSucessResponse> =>
    this.sendTemplate(recipient, {
      template_type: 'airline_itinerary',
      ...attrs,
    });

  // https://developers.facebook.com/docs/messenger-platform/send-api-reference/airline-update-template
  sendAirlineFlightUpdateTemplate = (
    recipient: UserID | Recipient,
    attrs: AirlineFlightUpdateAttributes
  ): Promise<SendMessageSucessResponse> =>
    this.sendTemplate(recipient, {
      template_type: 'airline_update',
      ...attrs,
    });

  /**
   * Quick Replies
   *
   * https://developers.facebook.com/docs/messenger-platform/send-api-reference/quick-replies
   */
  sendQuickReplies = (
    recipient: UserID | Recipient,
    textOrAttachment: TextOrAttachment,
    quickReplies: Array<QuickReply>
  ): Promise<SendMessageSucessResponse> => {
    // quick_replies is limited to 11
    invariant(
      Array.isArray(quickReplies) && quickReplies.length <= 11,
      'quickReplies is an array and limited to 11'
    );

    quickReplies.forEach(quickReply => {
      if (quickReply.content_type === 'text') {
        // title has a 20 character limit, after that it gets truncated
        invariant(
          (quickReply.title: any).trim().length <= 20,
          'title of quickReply has a 20 character limit, after that it gets truncated'
        );

        // payload has a 1000 character limit
        invariant(
          (quickReply.payload: any).length <= 1000,
          'payload of quickReply has a 1000 character limit'
        );
      }
    });

    return this.send(recipient, {
      ...textOrAttachment,
      quick_replies: quickReplies,
    });
  };

  /**
   * Typing
   *
   * https://developers.facebook.com/docs/messenger-platform/send-api-reference/sender-actions
   */
  sendSenderAction = (
    idOrRecipient: UserID | Recipient,
    action: SenderAction
  ): Promise<SendSenderActionResponse> => {
    const recipient =
      typeof idOrRecipient === 'string'
        ? {
            id: idOrRecipient,
          }
        : idOrRecipient;
    return this.sendRawBody({
      recipient,
      sender_action: action,
    });
  };

  turnTypingIndicatorsOn = (
    recipient: UserID | Recipient
  ): Promise<SendSenderActionResponse> =>
    this.sendSenderAction(recipient, 'typing_on');

  turnTypingIndicatorsOff = (
    recipient: UserID | Recipient
  ): Promise<SendSenderActionResponse> =>
    this.sendSenderAction(recipient, 'typing_off');

  /**
   * Upload API
   *
   * https://developers.facebook.com/docs/messenger-platform/send-api-reference/attachment-upload
   */
  uploadAttachment = (type: string, url: string) =>
    this._http
      .post(`/me/message_attachments?access_token=${this._accessToken}`, {
        message: {
          attachment: {
            type,
            payload: {
              url,
              is_reusable: true,
            },
          },
        },
      })
      .then(res => res.data);

  uploadAudio = (url: string) => this.uploadAttachment('audio', url);
  uploadImage = (url: string) => this.uploadAttachment('image', url);
  uploadVideo = (url: string) => this.uploadAttachment('video', url);
  uploadFile = (url: string) => this.uploadAttachment('file', url);

  /**
   * Messenger Code API
   *
   * https://developers.facebook.com/docs/messenger-platform/messenger-code
   */
  generateMessengerCode = (options = {}) =>
    this._http
      .post(`/me/messenger_codes?access_token=${this._accessToken}`, {
        type: 'standard',
        ...options,
      })
      .then(res => res.data);

  /**
   * Handover Protocol API
   *
   * https://developers.facebook.com/docs/messenger-platform/handover-protocol
   */

  /**
   * Pass Thread Control
   *
   * https://developers.facebook.com/docs/messenger-platform/pass-thread-control
   */
  passThreadControl = (
    recipientId: string,
    targetAppId: number,
    metadata?: string
  ) =>
    this._http
      .post(`/me/pass_thread_control?access_token=${this._accessToken}`, {
        recipient: { id: recipientId },
        target_app_id: targetAppId,
        metadata,
      })
      .then(res => res.data);

  /**
   * Take Thread Control
   *
   * https://developers.facebook.com/docs/messenger-platform/take-thread-control
   */
  takeThreadControl = (recipientId: string, metadata?: string) =>
    this._http
      .post(`/me/take_thread_control?access_token=${this._accessToken}`, {
        recipient: { id: recipientId },
        metadata,
      })
      .then(res => res.data);

  /**
   * Secondary Receivers List
   *
   * https://developers.facebook.com/docs/messenger-platform/secondary-receivers
   */
  getSecondaryReceivers = () =>
    this._http
      .get(
        `/me/secondary_receivers?fields=id,name&access_token=${this
          ._accessToken}`
      )
      .then(res => res.data.data);

  /**
   * Page Messaging Insights API
   *
   * https://developers.facebook.com/docs/messenger-platform/insights/page-messaging
   */
  getDailyUniqueActiveThreadCounts = () =>
    this._http
      .get(
        `/me/insights/page_messages_active_threads_unique&access_token=${this
          ._accessToken}`
      )
      .then(res => res.data.data);

  getDailyUniqueConversationCounts = () =>
    this._http
      .get(
        `/me/insights/page_messages_feedback_by_action_unique&access_token=${this
          ._accessToken}`
      )
      .then(res => res.data.data);

  /**
   * Built-in NLP API
   *
   * https://developers.facebook.com/docs/messenger-platform/built-in-nlp
   */
  setNLPConfigs = (config = {}) => {
    const query = {
      nlp_enabled: config.nlp_enabled ? 'true' : 'false',
    };
    if (config.custom_token) {
      query.custom_token = config.custom_token;
    }

    return this._http
      .post(`/me/nlp_configs?${querystring.stringify(query)}`, {
        access_token: this._accessToken,
      })
      .then(res => res.data);
  };

  enableNLP = () => this.setNLPConfigs({ nlp_enabled: true });
  disableNLP = () => this.setNLPConfigs({ nlp_enabled: false });
}<|MERGE_RESOLUTION|>--- conflicted
+++ resolved
@@ -388,13 +388,8 @@
     recipient: UserID | Recipient,
     url: string
   ): Promise<SendMessageSucessResponse> =>
-<<<<<<< HEAD
     this.sendAttachment(recipient, {
-      type: 'audio', // eslint-disable-line
-=======
-    this.sendAttachment(recipientId, {
       type: 'audio',
->>>>>>> 400ade0c
       payload: {
         url,
       },
